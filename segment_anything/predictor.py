--- conflicted
+++ resolved
@@ -89,13 +89,9 @@
         self.features = self.model.image_encoder(input_image)
         self.is_image_set = True
 
-<<<<<<< HEAD
-    def set_image_embedding(self, image_shape):
-=======
     def set_image_embedding(self, numpy_feature, image_shape):
 
         self.features = torch.from_numpy(numpy_feature).to(self.device)
->>>>>>> 129c8140
 
         # Transform the image to the form expected by the model
         target_size = ResizeLongestSide.get_preprocess_shape(image_shape[0], image_shape[1],
@@ -106,13 +102,10 @@
         self.input_size = tuple(torch_shape)
         self.is_image_set = True
 
-<<<<<<< HEAD
-=======
-    def get_feature_as_np(self, image_shape):
+    def get_feature_as_np(self):
         np_feature = self.features.cpu().numpy()
         return np_feature
 
->>>>>>> 129c8140
     def predict(
             self,
             point_coords: Optional[np.ndarray] = None,
